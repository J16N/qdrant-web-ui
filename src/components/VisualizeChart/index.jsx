import Chart from 'chart.js/auto';
import chroma from 'chroma-js';
import get from 'lodash/get';
import { useSnackbar } from 'notistack';
import PropTypes from 'prop-types';
import React, { useEffect, useState } from 'react';
import ViewPointModal from './ViewPointModal';
import { imageTooltip } from './ImageTooltip';
import { bigIntJSON } from '../../common/bigIntJSON';

const SCORE_GRADIENT_COLORS = ['#EB5353', '#F9D923', '#36AE7C'];
const labelIdxDict = {};
export let myChart = null;

<<<<<<< HEAD
function prepareDataset(data) {
    const dataset = [];
    const labelBy = data.color_by?.payload;
    const points = data.result?.points;

    if (labelBy) {
        data.labelByArrayUnique.forEach(label => {
            dataset.push({
                label: label,
                data: [],
            });
=======
const VisualizeChart = ({ scrollResult }) => {
  const { enqueueSnackbar } = useSnackbar();
  const [openViewPoints, setOpenViewPoints] = useState(false);
  const [viewPoints, setViewPoint] = useState([]);

  useEffect(() => {
    if (!scrollResult.data && !scrollResult.error) {
      return;
    }

    if (scrollResult.error) {
      enqueueSnackbar(`Visualization Unsuccessful, error: ${bigIntJSON.stringify(scrollResult.error)}`, {
        variant: 'error',
      });

      return;
    } else if (!scrollResult.data?.result?.points.length) {
      enqueueSnackbar(`Visualization Unsuccessful, error: No data returned`, {
        variant: 'error',
      });
      return;
    }

    const dataset = [];
    const colorBy = scrollResult.data.color_by;

    let labelby = null;
    if (colorBy?.payload) {
      labelby = colorBy.payload;
      // Color and label by payload field
      if (get(scrollResult.data.result?.points[0]?.payload, labelby) === undefined) {
        enqueueSnackbar(`Visualization Unsuccessful, error: Color by field ${labelby} does not exist`, {
          variant: 'error',
>>>>>>> e9283068
        });
        points?.forEach((point) => {
            const label = get(point.payload, labelBy);
            const labelIdx = get(labelIdxDict, label, data.labelByArrayUnique.indexOf(label));
            dataset[labelIdx].data.push({
                x: 0,
                y: 0,
                point,
            });
            labelIdxDict[label] = labelIdx;
        });
    }
    else {
        dataset.push({
            label: 'data',
            data: [],
        });
        points?.forEach((point) => {
            dataset[0].data.push({
                x: 0,
                y: 0,
                point,
            });
        });
    }

    return dataset;
}

function mutateDataset(actualDataset, resultDataset, reducedPoint, cols) {
    const labelBy = actualDataset.color_by?.payload;
    const points = actualDataset.result?.points;

    if (labelBy) {
        const labelDataDict = {};
        points?.forEach((point, idx) => {
            const label = get(point.payload, labelBy);
            const labelDataIdx = get(labelDataDict, label, 0);

            resultDataset[labelIdxDict[label]]
                .data[labelDataIdx].x = reducedPoint[idx * cols];
            resultDataset[labelIdxDict[label]]
                .data[labelDataIdx].y = reducedPoint[idx * cols + 1];

            labelDataDict[label] = labelDataIdx + 1;
        });
    }
    else {
        for (let i = 0; i < reducedPoint.length / cols; ++i) {
            resultDataset[0].data[i].x = reducedPoint[i * cols];
            resultDataset[0].data[i].y = reducedPoint[i * cols + 1];
        }
    }
}

const VisualizeChart = ({ scrollResult }) => {
    const { enqueueSnackbar, closeSnackbar } = useSnackbar();
    const [openViewPoints, setOpenViewPoints] = useState(false);
    const [viewPoints, setViewPoint] = useState([]);
    const action = (snackbarId) => (
        <Button
            variant="outlined"
            color="inherit"
            onClick={() => {
                closeSnackbar(snackbarId);
            }}
        >
            Dismiss
        </Button>
    );

    useEffect(() => {
        if (!scrollResult.data && !scrollResult.error) {
            return;
        }

        if (scrollResult.error) {
            enqueueSnackbar(`Visualization Unsuccessful\nError: ${bigIntJSON.stringify(scrollResult.error)}`, {
                variant: 'error',
                style: { whiteSpace: 'pre-line' },
                action,
            });
            return;
        }
        else if (!scrollResult.data?.result?.points.length) {
            enqueueSnackbar(`Visualization Unsuccessful\nError: No data returned`, {
                variant: 'error',
                style: { whiteSpace: 'pre-line' },
                action,
            });
            return;
        }

        const dataset = [];
        const colorBy = scrollResult.data.color_by;
        const channel = new MessageChannel();

        let labelby = null;
        if (colorBy?.payload) {
            labelby = colorBy.payload;
            // Color and label by payload field
            if (get(scrollResult.data.result?.points[0]?.payload, labelby) === undefined) {
                enqueueSnackbar(`Visualization Unsuccessful\nError: Color by field ${labelby} does not exist`, {
                    variant: 'error',
                    style: { whiteSpace: 'pre-line' },
                    action,
                });
                return;
            }
            scrollResult.data.labelByArrayUnique = [
                ...new Set(scrollResult.data.result?.points?.map((point) => get(point.payload, labelby))),
            ];
            scrollResult.data.labelByArrayUnique.forEach((label) => {
                dataset.push({
                    label: label,
                    data: [],
                });
            });
        } else if (colorBy?.discover_score) {
            // Color by discover score
            const scores = scrollResult.data.result?.points.map((point) => point.score);
            const minScore = Math.min(...scores);
            const maxScore = Math.max(...scores);

            const colorScale = chroma.scale(SCORE_GRADIENT_COLORS);
            const scoreColors = scores.map((score) => {
                const normalizedScore = (score - minScore) / (maxScore - minScore);
                return colorScale(normalizedScore).hex();
            });

            const pointRadii = scrollResult.data.result?.points.map((point) => {
                if (point.from_query) {
                    return 4;
                } else {
                    return 3;
                }
            });

            dataset.push({
                label: 'Discover scores',
                pointBackgroundColor: scoreColors,
                pointBorderColor: scoreColors,
                pointRadius: pointRadii,
                data: [],
            });
        } else {
            // No special coloring
            dataset.push({
                label: 'Data',
                data: [],
            });
        }
        const ctx = document.getElementById('myChart');
        myChart = new Chart(ctx, {
            type: 'scatter',
            data: {
                datasets: dataset,
            },
<<<<<<< HEAD
            options: {
                animation: false,
                responsive: true,
                maintainAspectRatio: false,
                scales: {
                    x: {
                        grid: {
                            display: false,
                        },
                        display: false,
                    },
                    y: {
                        display: false,
                    },
                },
                plugins: {
                    tooltip: {
                        // only use custom tooltip if color by is not discover score
                        enabled: !colorBy?.discover_score,
                        external: (colorBy?.discover_score && imageTooltip) || undefined,
                        usePointStyle: true,
                        callbacks: {
                            label: (context) => {
                                const payload = bigIntJSON
                                    .stringify(context.dataset.data[context.dataIndex].point.payload, null, 1)
                                    .split('\n');

                                if (colorBy?.discover_score) {
                                    const id = context.dataset.data[context.dataIndex].point.id;
                                    const score = context.dataset.data[context.dataIndex].point.score;

                                    return [`id: ${id}`, `score: ${score}`];
                                } else {
                                    return payload;
                                }
                            },
                        },
                    },
                    legend: {
                        display: !!labelby,
                    },
                },
            },
            plugins: [
                {
                    id: 'myEventCatcher',
                    beforeEvent(chart, args) {
                        const event = args.event;
                        if (event.type === 'click') {
                            if (chart.tooltip._active.length > 0) {
                                const activePoints = chart.tooltip._active.map((point) => {
                                    return {
                                        id: point.element.$context.raw.point.id,
                                        payload: point.element.$context.raw.point.payload,
                                        vector: point.element.$context.raw.point.vector,
                                    };
                                });
                                setViewPoint(activePoints);
                                setOpenViewPoints(true);
                            }
                        }
                    },
                },
                {
                    id: 'AfterUpdate',
                    afterRender: () => {
                        channel.port1.postMessage(false);
                    }
                }
            ],
=======
          },
          legend: {
            display: !!labelby,
          },
        },
      },
      plugins: [
        {
          id: 'myEventCatcher',
          beforeEvent(chart, args) {
            const event = args.event;
            if (event.type === 'click') {
              if (chart.tooltip._active.length > 0) {
                const activePoints = chart.tooltip._active.map((point) => {
                  return {
                    id: point.element.$context.raw.point.id,
                    payload: point.element.$context.raw.point.payload,
                    vector: point.element.$context.raw.point.vector,
                  };
                });
                setViewPoint(activePoints);
                setOpenViewPoints(true);
              }
            }
          },
        },
      ],
    });

    const worker = new Worker(new URL('./worker.js', import.meta.url), {
      type: 'module',
    });

    worker.onmessage = (m) => {
      if (m.data.error) {
        enqueueSnackbar(`Visualization Unsuccessful, error: ${m.data.error}`, {
          variant: 'error',
>>>>>>> e9283068
        });

        // const worker = new Worker(new URL('./worker.js', import.meta.url), {
        //     type: 'module',
        // });

        const worker = new Worker(new URL('./tsneWorker.js', import.meta.url), {
            type: 'module',
        });
<<<<<<< HEAD
=======
        myChart.update();
      } else {
        enqueueSnackbar(`Visualization Unsuccessful, error: Unexpected Error Occured`, { variant: 'error' });
      }
    };

    if (scrollResult.data.result?.points?.length > 0) {
      worker.postMessage(scrollResult.data);
    }
>>>>>>> e9283068

        let sharedArray;
        let typedArray;
        let resultDataset;
        const outputDim = 2;

        worker.onmessage = (m) => {
            if (m.data.error) {
                enqueueSnackbar(`Visualization Unsuccessful\nError: ${m.data.error}`, {
                    variant: 'error',
                    style: { whiteSpace: 'pre-line' },
                    action,
                });
                console.error(m.data.error);
            }
            else if (m.data.error === null) {
                mutateDataset(scrollResult.data, resultDataset, typedArray, outputDim);
                resultDataset.forEach((dataset, index) => {
                    myChart.data.datasets[index].data = dataset.data;
                });
                myChart.update();
            }
            else {
                enqueueSnackbar(`Visualization Unsuccessful\nError: Unexpected Error Occured`, {
                    variant: 'error',
                    style: { whiteSpace: 'pre-line' },
                    action
                });
            }
        };

        // Error handling for worker
        worker.onerror = e => {
            console.error(e);
            myChart.destroy();
        }

        if (scrollResult.data.result?.points?.length > 0) {
            sharedArray = new SharedArrayBuffer(
                Float64Array.BYTES_PER_ELEMENT * scrollResult.data.result.points.length * outputDim
            );
            typedArray = new Float64Array(sharedArray);
            resultDataset = prepareDataset(scrollResult.data);
            worker.postMessage({ command: "CONN" }, [channel.port2]);
            worker.postMessage({
                command: "FWD",
                details: scrollResult.data,
                sharedArray,
                time: Date.now()
            });
        }

        return () => {
            myChart.destroy();
            worker.terminate();
            channel.port1.close();
            channel.port2.close();
        };
    }, [scrollResult]);

    return (
        <>
            <canvas id="myChart"></canvas>
            <ViewPointModal
                openViewPoints={openViewPoints}
                setOpenViewPoints={setOpenViewPoints}
                viewPoints={viewPoints}
            />
        </>
    );
};

VisualizeChart.propTypes = {
    scrollResult: PropTypes.object.isRequired,
};

export default VisualizeChart;<|MERGE_RESOLUTION|>--- conflicted
+++ resolved
@@ -12,7 +12,6 @@
 const labelIdxDict = {};
 export let myChart = null;
 
-<<<<<<< HEAD
 function prepareDataset(data) {
     const dataset = [];
     const labelBy = data.color_by?.payload;
@@ -24,41 +23,6 @@
                 label: label,
                 data: [],
             });
-=======
-const VisualizeChart = ({ scrollResult }) => {
-  const { enqueueSnackbar } = useSnackbar();
-  const [openViewPoints, setOpenViewPoints] = useState(false);
-  const [viewPoints, setViewPoint] = useState([]);
-
-  useEffect(() => {
-    if (!scrollResult.data && !scrollResult.error) {
-      return;
-    }
-
-    if (scrollResult.error) {
-      enqueueSnackbar(`Visualization Unsuccessful, error: ${bigIntJSON.stringify(scrollResult.error)}`, {
-        variant: 'error',
-      });
-
-      return;
-    } else if (!scrollResult.data?.result?.points.length) {
-      enqueueSnackbar(`Visualization Unsuccessful, error: No data returned`, {
-        variant: 'error',
-      });
-      return;
-    }
-
-    const dataset = [];
-    const colorBy = scrollResult.data.color_by;
-
-    let labelby = null;
-    if (colorBy?.payload) {
-      labelby = colorBy.payload;
-      // Color and label by payload field
-      if (get(scrollResult.data.result?.points[0]?.payload, labelby) === undefined) {
-        enqueueSnackbar(`Visualization Unsuccessful, error: Color by field ${labelby} does not exist`, {
-          variant: 'error',
->>>>>>> e9283068
         });
         points?.forEach((point) => {
             const label = get(point.payload, labelBy);
@@ -217,7 +181,6 @@
             data: {
                 datasets: dataset,
             },
-<<<<<<< HEAD
             options: {
                 animation: false,
                 responsive: true,
@@ -288,45 +251,6 @@
                     }
                 }
             ],
-=======
-          },
-          legend: {
-            display: !!labelby,
-          },
-        },
-      },
-      plugins: [
-        {
-          id: 'myEventCatcher',
-          beforeEvent(chart, args) {
-            const event = args.event;
-            if (event.type === 'click') {
-              if (chart.tooltip._active.length > 0) {
-                const activePoints = chart.tooltip._active.map((point) => {
-                  return {
-                    id: point.element.$context.raw.point.id,
-                    payload: point.element.$context.raw.point.payload,
-                    vector: point.element.$context.raw.point.vector,
-                  };
-                });
-                setViewPoint(activePoints);
-                setOpenViewPoints(true);
-              }
-            }
-          },
-        },
-      ],
-    });
-
-    const worker = new Worker(new URL('./worker.js', import.meta.url), {
-      type: 'module',
-    });
-
-    worker.onmessage = (m) => {
-      if (m.data.error) {
-        enqueueSnackbar(`Visualization Unsuccessful, error: ${m.data.error}`, {
-          variant: 'error',
->>>>>>> e9283068
         });
 
         // const worker = new Worker(new URL('./worker.js', import.meta.url), {
@@ -336,18 +260,6 @@
         const worker = new Worker(new URL('./tsneWorker.js', import.meta.url), {
             type: 'module',
         });
-<<<<<<< HEAD
-=======
-        myChart.update();
-      } else {
-        enqueueSnackbar(`Visualization Unsuccessful, error: Unexpected Error Occured`, { variant: 'error' });
-      }
-    };
-
-    if (scrollResult.data.result?.points?.length > 0) {
-      worker.postMessage(scrollResult.data);
-    }
->>>>>>> e9283068
 
         let sharedArray;
         let typedArray;
