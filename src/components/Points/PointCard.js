--- conflicted
+++ resolved
@@ -30,17 +30,7 @@
 
             <Grid item xs={10} my={1}>
               {typeof data.payload[key] === "object" ? (
-<<<<<<< HEAD
-                <Typography variant="subtitle1">
-                  {" "}
-                  <JsonViewer
-                    value={data.payload[key]}
-                    displayDataTypes={false}
-                  />{" "}
-                </Typography>
-=======
                 <Typography variant="subtitle1"> <JsonViewer value={data.payload[key]} displayDataTypes={ false } defaultInspectDepth={ 0 } rootName={ false } /> </Typography>
->>>>>>> 59efcff0
               ) : (
                 <Typography
                   variant="subtitle1"
